<html>

<head>
	<meta charset="UTF-8"/>
	<title>NIFS ITC</title>
	<base target="content_frame">
	<link rel="stylesheet" type="text/css" href="itc_test.css" />
</head>

<body link="#0000FF" vlink="#8B0000" text="#000000" bgcolor="#ffffff">

<div class="content">

<form method="post" enctype="multipart/form-data" action="/itc/servlet/calc" target="resultsWindow">

	<!-- instrument definition -->
	<input name="Instrument" value="NIFS" type="hidden">

	<!---->
	<p>
	<span style="color: #ff0000"><b>Astronomical source definition</b></span> 
	</p>
	<table background="https://www.gemini.edu/sciops/instruments/itc/mez-green-bckgrnd.gif" border="0" cellpadding="6" cellspacing="0" height="101" width="100%">
		<tbody>
			<tr>
                <td colspan="3"><b>Spatial profile and brightness:</b> <i><span>(<a href="#" onclick="window.open('http://www.gemini.edu/?q=node/10257','mywindow','width=1000,height=700,toolbar=no,location=no,directories=no,sta tus=no,menubar=no,scrollbars=yes,copyhistory=no,resizable=no'); return false">more info</a>)</span></i><br />

				<i>Choose one of point, extended or user-defined source profile and the brightness in any filter/wavelength </i></td>
			</tr>
			<tr>
				<td><input name="Profile" value="POINT" checked="checked" type="radio" /></td>
				<td colspan="2"><b>Point source</b> (<a href="#" onclick="window.open('http://www.gemini.edu/?q=node/10257#spatial','mywindow','width=1000,height=700,toolbar=no,location=no,directories=no,sta tus=no,menubar=no,scrollbars=yes,copyhistory=no,resizable=no'); return false">nominal
				PSF</a>) with spatially integrated brightness <input name="psSourceNorm" size="8" value="17.0" type="text" />
                    <select name="psSourceUnits" size="1">
                        <option value="MAG">mag</option>
                        <option value="ABMAG">AB mag</option>
                        <option value="JY">Jy</option>
                        <option value="WATTS">W/m²/µm</option>
                        <option value="ERGS_WAVELENGTH">erg/s/cm²/Å</option>
                        <option value="ERGS_FREQUENCY">erg/s/cm²/Hz</option>
                    </select> (e.g. 19.3 mag or 2e-17 W/m²/µm)
                </td>

			</tr>
			<tr>
				<td valign="top"></td>
				<td colspan="2"><b>Extended source</b> having ...(When this option is selected the image quality selection in section 3 of the ITC is disabled.) </td>
			</tr>
			<tr>
				<td> </td>

				<td><img src="/spacer.gif" height="1" width="40" style="opacity:0.0"/><input name="Profile" value="GAUSSIAN" type="radio" /></td>
				<td>Gaussian profile with full width half maximum (including seeing) of <input name="gaussFwhm" size="5" value="1.0" type="text" /> arcsec and spatially integrated brightness of <input name="gaussSourceNorm" size="8" value="1.0e-3" type="text" />
                    <select name="gaussSourceUnits" size="1">
                        <option value="MAG">mag</option>
                        <option value="ABMAG">AB mag</option>
                        <option value="JY">Jy</option>
                        <option value="WATTS">W/m²/µm</option>
                        <option value="ERGS_WAVELENGTH">erg/s/cm²/Å</option>
                        <option value="ERGS_FREQUENCY">erg/s/cm²/Hz</option>
                    </select> (e.g. 19.3 mag or 2e-17 W/m²/µm)
                </td>
			</tr>
			<tr>
				<td> </td>
				<td><img src="/spacer.gif" height="1" width="40" style="opacity:0.0"/><input name="Profile" value="UNIFORM" type="radio" /></td>
				<td>Uniform surface brightness <input name="usbSourceNorm" size="8" value="22.0" type="text" />
                    <select name="usbSourceUnits" size="1">
                        <option value="MAG_PSA">mag/arcsec²</option>
                        <option value="ABMAG_PSA">AB mag/arcsec²</option>
                        <option value="JY_PSA">Jy/arcsec²</option>
                        <option value="WATTS_PSA">W/m²/µm/arcsec²</option>
                        <option value="ERGS_WAVELENGTH_PSA">erg/s/cm²/Å/arcsec²</option>
                        <option value="ERGS_FREQUENCY_PSA">erg/s/cm²/Hz/arcsec²</option>
                    </select> (e.g. 21.6 mag/arcsec²)
                </td>

			</tr>
			<tr>
				<td colspan="3"><img src="/spacer.gif" height="40" width="1" style="opacity:0.0"/>with the above <b>brightness normalisation</b> applied in filter <select name="WavebandDefinition" size="1">

                    <option value="U">U (0.36µm)</option>
                    <option value="B">B (0.44µm)</option>
                    <option value="g">g' (0.48µm) </option>
                    <option value="V">V (0.55µm)</option>
                    <option value="r">r' (0.62µm) </option>
                    <option value="R">R (0.67µm)</option>
                    <option value="i">i' (0.77µm) </option>
                    <option value="I">I (0.87µm)</option>
                    <option value="z">z' (0.92µm) </option>
					<option value="Y">Y (1.02µm)</option>
					<option value="J">J (1.25µm)</option>
                    <option value="H">H (1.65µm)</option>
                    <option value="K" selected>K (2.2µm)</option>
                    <option value="L">L' (3.76µm)</option>
                    <option value="M">M' (4.77µm)</option>
                    <option value="N">N (10.5µm)</option>
                    <option value="Q">Q (20.1µm)</option>
                </select> band</td>

			</tr>
			<tr>
				<td colspan="3">
					<p align="right"> <!--<input src="https://www.gemini.edu/sciops/instruments/itc/calcButton.gif" align="absbottom" border="0" height="24" type="image" width="78" /> -->
						<input value="Calculate" type="submit" style="background-color: gold; padding: 3px 8px;">
					</p>
				</td>
			</tr>
			<tr>
				<td colspan="3">
				<hr />
				</td>
			</tr>

			<!---->
			<tr>
				<td colspan="3"><b>Spectral distribution:</b> <i><span>(<a href="#" onclick="window.open('http://www.gemini.edu/?q=node/10257#spectral','mywindow','width=1000,height=700,toolbar=no,location=no,directories=no,sta tus=no,menubar=no,scrollbars=yes,copyhistory=no,resizable=no'); return false">more info</a>)</span></i><br />
				<i>Choose one SED, the redshift and extinction</i></td>
			</tr>
			<tr>

				<td><input value="LIBRARY_NON_STAR" name="Distribution" type="radio" /></td>
				<td colspan="2">Library spectrum of a non-stellar object <select name="nsSpectrumType" size="1">
				<option value="elliptical-galaxy">
				elliptical galaxy</option>
				<option value="spiral-galaxy">
				spiral galaxy (Sc)</option>
				<!--<option value="QSO">QSO</option>-->
                <option value="QSO">QSO (80-855nm)</option>
                <option value="QSO2">QSO (276-3520nm)</option>

                <option value="Orion-nebula">
				HII region (Orion)</option>
                <option value="Planetary-nebula">Planetary nebula (NGC7009: 100-1100nm)</option>
                <option value="Planetary-nebula2">Planetary nebula (IC5117: 480-2500nm)</option>

                </select></td>
			</tr>
			<tr>
				<td><input value="LIBRARY_STAR" name="Distribution" checked="checked" type="radio" /></td>

				<td colspan="2">Library spectrum of a star with spectral type <select name="stSpectrumType" size="1">
				<option value="O5V">
				O5V</option>
				<option value="O8III">
				O8III</option>
				<option value="B0V">
				B0V</option>

				<option value="B5-7V">
				B5-7V</option>
				<option value="B5III">
				B5III</option>
				<option value="B5I">
				B5I</option>
				<option value="A0V" selected="selected">

				A0V</option>
				<option value="A0III">
				A0III</option>
				<option value="A0I">
				A0I</option>
				<option value="A5V">
				A5V</option>

				<option value="A5III">
				A5III</option>
				<option value="F0V">
				F0V</option>
				<option value="F0III">
				F0III</option>
				<option value="F0I">

				F0I</option>
				<option value="F5V">
				F5V</option>
				<option value="F5V-w">
				F5V-w</option>
				<option value="F6V-r">
				F6V-r</option>

				<option value="F5III">
				F5III</option>
				<option value="F5I">
				F5I</option>
				<option value="G0V">
				G0V</option>
				<option value="G0V-w">

				G0V-w</option>
				<option value="G0V-r">
				G0V-r</option>
				<option value="G0III">
				G0III</option>
				<option value="G0I">
				G0I</option>

				<option value="G2V">
				G2V</option>
				<option value="G5V">
				G5V</option>
				<option value="G5V-w">
				G5V-w</option>
				<option value="G5V-r">

				G5V-r</option>
				<option value="G5III">
				G5III</option>
				<option value="G5III-w">
				G5III-w</option>
				<option value="G5III-r">
				G5III-r</option>

				<option value="G5I">
				G5I</option>
				<option value="K0V">
				K0V</option>
				<option value="K0V-r">
				K0V-r</option>
				<option value="K0III">

				K0III</option>
				<option value="K0III-w">
				K0III-w</option>
				<option value="K0III-r">
				K0III-r</option>
				<option value="K0-1II">
				K0-1II</option>

				<option value="K4V">
				K4V</option>
				<option value="K4III">
				K4III</option>
				<option value="K4III-w">
				K4III-w</option>
				<option value="K4III-r">

				K4III-r</option>
				<option value="K4I">
				K4I</option>
				<option value="M0V">
				M0V</option>
				<option value="M0III">
				M0III</option>

				<option value="M3V">
				M3V</option>
				<option value="M3III">
				M3III</option>
				<option value="M6V">
				M6V</option>
				<option value="M6III">

				M6III</option>
				<option value="M9III">
				M9III</option>
				</select></td>
			</tr>
			<tr>
				<td><input value="ELINE" name="Distribution" type="radio" /></td>
				<td colspan="2">Single emission line at wavelength <input name="lineWavelength" size="5" value="2.2" type="text" /> micron with line flux <input name="lineFlux" size="8" value="5.0e-19" type="text" /> <select name="lineFluxUnits" size="1">

				<option value="watts_flux">
				W/m²</option>
				<option value="ergs_flux">
				erg/s/cm²</option>
				</select> and line width <input name="lineWidth" size="7" value="500.0" type="text" /> km/s on a flat (in wavelength) continuum of flux density <input name="lineContinuum" size="8" value="1.0e-16" type="text" /> <select name="lineContinuumUnits" size="1">

				<option value="watts_fd_wavelength">
				W/m²/µm</option>
				<option value="ergs_fd_wavelength">
				erg/s/cm²/Å</option>
				</select></td>
			</tr>
			<tr>
				<td><input value="BBODY" name="Distribution" type="radio" /></td>
				<td colspan="2">Model black body spectrum with temperature <input name="BBTemp" size="6" value="10000" type="text" /> K </td>

			</tr>
			<tr>
				<td><input value="PLAW" name="Distribution" type="radio" /></td>
				<td colspan="2">Model power-law spectrum (S_lambda = lambda ^ <input name="powerIndex" size="5" value="-1.0" type="text" /> ) </td>
			</tr>
			<tr>
				<td><input value="USER_DEFINED" name="Distribution" type="radio" /></td>

				<td colspan="2">User-defined spectrum read from file (size &lt; 1MB) <input name="specUserDef" type="file" /></td>
			</tr>
			<tr>
				<td colspan="3">with the <b>spectrum mapped</b> to a redshift <input name="Recession" value="REDSHIFT" checked="checked" type="radio" /> z = <input name="z" size="5" value="0.0" type="text" /> or a radial velocity <input name="Recession" value="VELOCITY" type="radio" /> v
				= <input name="v" size="5" value="0.0" type="text" /> km/s</td>

			</tr>
			<tr>
				<td colspan="3">
					<p align="right"> <!--<input src="https://www.gemini.edu/sciops/instruments/itc/calcButton.gif" align="absbottom" border="0" height="24" type="image" width="78" /> -->
						<input value="Calculate" type="submit" style="background-color: gold; padding: 3px 8px;">
					</p>
				</td>
			</tr>
		</tbody>
	</table>
	<p>
	&nbsp;
	</p>
	<!---->

	<p>
	<span style="color: #ff0000"><b>Instrument (NIFS), telescope, and Altair configuration</b></span>
	</p>
	<table background="http://www.gemini.edu/sciops/instruments/itc/mez-green-bckgrnd.gif" border="0" cellpadding="6" cellspacing="0" height="545" width="100%">
		<tbody>
			<tr>
				<td colspan="4" height="21"><b>Instrument optical properties:</b></td>
			</tr>
			<tr>
				<td height="25">Filter:
				<select name="Filter" size="1">
					<option value="SAME_AS_DISPERSER">Same as Disperser</option>
					<option value="ZJ_FILTER">Z-J Filter</option>
					<option value="JH_FILTER">J-H Filter</option>
					<option value="HK_FILTER" selected="selected">H-K Filter</option>
				</select></td>
			</tr>
			<tr>

				<td height="25">Grating:
				<select name="Disperser" size="1">
				<option value="Z">
				Z</option>
				<option value="J">
				J</option>
				<option value="H">

				H</option>
				<option value="K" selected="selected">
				K</option>
				<option value="K_SHORT">
				K short</option>
				<option value="K_LONG">
				K long</option>

                </select> </td>
				<td height="25"> Spectrum central wavelength:
				<input name="instrumentCentralWavelength" size="5" value="2.20" type="text" /> µm</td>
			</tr>
			<!---->
			<tr>
				<td colspan="4" height="38" valign="bottom"><b>Detector properties:</b></td>
			</tr>
			<!---->
			<tr>
				<td colspan="4" height="20">Read mode: </td>

			</tr>
            <!-- REL-481 Update NIFS read noise estimates -->
			<tr>
				<td colspan="4" align="left" height="21"><input value="BRIGHT_OBJECT_SPEC" name="ReadMode" type="radio" />
				 Medium background for observation of bright objects (standard stars, 15.4 e- read noise) </td>
			</tr>
			<tr>
				<td colspan="4" align="left" height="21"><input value="MEDIUM_OBJECT_SPEC" name="ReadMode" checked="checked" type="radio" />
					Low background for observation of faint objects (science targets, 8.1 e- read noise) </td>
			</tr>
			<tr>
				<td colspan="4" align="left" height="21"><input value="FAINT_OBJECT_SPEC" name="ReadMode" type="radio" />
				Very low background for observation of faintest objects (faint science targets, 4.6 e- read noise) </td>
			</tr>
			<tr>

				<td colspan="4" height="21">Dark current of 0.01 e-/s </td>
			</tr>
			<tr>
				<td colspan="4" height="38" valign="bottom"><b>Telescope configuration:</b> <i><span>(<a href="#" onclick="window.open('http://www.gemini.edu/?q=node/10271','mywindow','width=1000,height=700,toolbar=no,location=no,directories=no,sta tus=no,menubar=no,scrollbars=yes,copyhistory=no,resizable=no'); return false">more info</a>)</span></i></td>
			</tr>
			<tr>
				<td colspan="4" height="21">Mirror coating: <input value="SILVER" name="Coating" checked="checked" type="radio" /> silver </td>
			</tr>
			<tr>

				<td colspan="4" height="21">Instrument port: 
				<input value="UP_LOOKING" name="IssPort" checked="checked" type="radio" />
				up-looking port</td>
			</tr>
			<tr>
<<<<<<< HEAD
				<td colspan="4"><b>Wavefront sensor: </b><input value="PWFS" name="Type" type="radio" /> PWFS
=======
				<td colspan="4"> Wavefront sensor for tip-tilt compensation: <input value="PWFS" name="Type" type="radio" /> PWFS
>>>>>>> 5dad8252
				<input value="AOWFS" name="Type" checked="checked" type="radio" />Altair</td>
			</tr>
			<tr>
				<td colspan="4" height="50" valign="bottom"><b>Altair properties:</b> <i><span>(</span><a href="#" onclick="window.open('http://www.gemini.edu/?q=node/10269','mywindow','width=1000,height=700,toolbar=no,location=no,directories=no,sta tus=no,menubar=no,scrollbars=yes,copyhistory=no,resizable=no'); return false"><span>more info</span></a><span>)</span></i></td>

			</tr>
			<tr>
				<td>AO guide star <br />
				separation:
				<input name="guideSep" size="5" value="0.0" type="text" />  arcsec</td>
				<td>AO guide star brightness <br />

				(R-band):
				<input name="guideMag" size="5" value="12.0" type="text" /> mag</td>
			</tr>
			<tr>
				<td>Field Lens:
				<input value="OUT" name="FieldLens" checked="checked" type="radio" /> OUT <input value="IN" name="FieldLens" size="1" type="radio" /> IN(Required for LGS)</td>

				<td>Altair Mode:
				<input value="NGS" name="GuideStarType" checked="checked" type="radio" /> NGS <input value="LGS" name="GuideStarType" size="1" type="radio" />LGS</td>
			</tr>
			<tr>
				<td colspan="3">
					<p align="right"> <!--<input src="https://www.gemini.edu/sciops/instruments/itc/calcButton.gif" align="absbottom" border="0" height="24" type="image" width="78" /> -->
						<input value="Calculate" type="submit" style="background-color: gold; padding: 3px 8px;">
					</p>
				</td>
			</tr>
		</tbody>

	</table>
	<p>
	&nbsp;
	</p>
	<!---->
	<p>
	<span style="color: #ff0000"><b>Observing condition constraints</b></span>
	</p>

	<table background="http://www.gemini.edu/sciops/instruments/itc/mez-green-bckgrnd.gif" border="0" cellpadding="6" cellspacing="0" width="100%">
		<tbody>
			<tr>
				<td colspan="6">Note: you should read the <a href="#" onclick="window.open('http://www.gemini.edu/?q=node/10272','mywindow','width=1000,height=700,toolbar=no,location=no,directories=no,sta tus=no,menubar=no,scrollbars=yes,copyhistory=no,resizable=no'); return false">explanatory
				notes</a> for the meaning of the percentiles and to ensure that your selected conditions
				are appropriate for the observing wavelength. Further details are
				available on the <a href="#" onclick="window.open('http://www.gemini.edu/sciops/ObsProcess/obsConstraints/obsConstraintsIndex.html','mywindow','width=1000,height=700,toolbar=no,location=no,directories=no,sta tus=no,menubar=no,scrollbars=yes,copyhistory=no,resizable=no'); return false">observing
				condition constraints</a> pages. </td>
			</tr>

			<tr>
				<td><b>Image quality:</b></td>
				<td><input name="ImageQuality" value="PERCENT_20" type="radio" /> 20%/Best</td>
				<td><input name="ImageQuality" value="PERCENT_70" type="radio" /> 70%/Good</td>
				<td><input name="ImageQuality" value="PERCENT_85" type="radio" checked /> 85%/Poor</td>
				<td><input name="ImageQuality" value="ANY" type="radio" /> Any</td>
			</tr>
			<tr>
				<td><b>Sky transparency (cloud cover):</b></td>
				<td><input name="CloudCover" value="PERCENT_50" type="radio" /> 50%/Clear</td>
				<td><input name="CloudCover" value="PERCENT_70" type="radio" checked /> 70%/Cirrus</td>
				<td><input name="CloudCover" value="PERCENT_80" type="radio" /> 80%/Cloudy</td>
				<td><input name="CloudCover" value="ANY" type="radio" /> Any</td>
			</tr>
			<tr>
				<td><b>Sky transparency (water vapour):</b></td>
				<td><input name="WaterVapor" value="PERCENT_20" type="radio" /> 20%/Low</td>
				<td><input name="WaterVapor" value="PERCENT_50" type="radio" /> 50%/Median</td>
				<td><input name="WaterVapor" value="PERCENT_80" type="radio" /> 80%/High</td>
				<td><input name="WaterVapor" value="ANY" type="radio" checked /> Any</td>
			</tr>
			<tr>
				<td><b>Sky background:</b></td>
				<td><input name="SkyBackground" value="PERCENT_20" type="radio" /> 20%/Darkest</td>
				<td><input name="SkyBackground" value="PERCENT_50" type="radio" /> 50%/Dark</td>
				<td><input name="SkyBackground" value="PERCENT_80" type="radio" /> 80%/Grey</td>
				<td><input name="SkyBackground" value="ANY" type="radio" checked /> Any/Bright</td>
			</tr>
			<tr>
				<td><b>Typical air mass during observation:</b></td>
				<td><input name="Airmass" value="1.2" type="radio" /> &lt;1.2</td>
				<td><input name="Airmass" value="1.5" type="radio" checked /> 1.5</td>
				<td><input name="Airmass" value="2.0" type="radio" /> 2.0</td>
			</tr>

			<tr>
				<td colspan="6">
					<p align="right"> <!--<input src="https://www.gemini.edu/sciops/instruments/itc/calcButton.gif" align="absbottom" border="0" height="24" type="image" width="78" /> -->
						<input value="Calculate" type="submit" style="background-color: gold; padding: 3px 8px;">
					</p>
				</td>
			</tr>
		</tbody>
	</table>
	<p>

	&nbsp;
	</p>
	<!---->
	<p>
	<span style="color: #ff0000"><b>Details of observation</b></span>
	</p>
	<table background="http://www.gemini.edu/sciops/instruments/itc/mez-green-bckgrnd.gif" border="0" cellpadding="6" cellspacing="0" height="70" width="100%">
		<tbody>

			<tr>
				<td colspan="2" height="40" valign="bottom"><b>Calculation method:</b> <i><span>(<a href="#" onclick="window.open('http://www.gemini.edu/?q=node/10256','mywindow','width=1000,height=700,toolbar=no,location=no,directories=no,sta tus=no,menubar=no,scrollbars=yes,copyhistory=no,resizable=no'); return false">more info</a>)</span></i></td>
			</tr>
			<tr>

				<td colspan="2"><input value="s2n" name="calcMethod" type="hidden" />Total S/N ratio resulting from <input name="numExpA" size="5" value="30" type="text" />
				exposures each having an exposure time of <input name="expTimeA" size="5" value="120" type="text" /> secs and with a fraction <input name="fracOnSourceA" size="4" value="1.0" type="text" /> of exposures that observe the source</td>
			</tr>

			<tr>
				<td colspan="2" height="50" valign="bottom"><b>Analysis Method:</b></td>
			</tr>

			<!-- NIFS only allows sky fibres = 1 -->
			<input name="ifuSkyFibres" size="5" value="1" type="hidden">

			<tr>
				<td><input value="summedIFU" name="analysisMethod" checked="checked" type="radio" />
				Select multiple IFU elements to be summed : <input name="ifuNumX" size="5" value="2" type="text" /> by
					<input name="ifuNumY" size="5" value="5" type="text" /> apertures(each one 0.103x0.042 arcsec)
					<input name="ifuCenterX" size="5" value="0.0" type="hidden" />
					<input name="ifuCenterY" size="5" value="0.0" type="hidden" />
				</td>
			</tr>
			<tr>
				<td><input value="singleIFU" name="analysisMethod" type="radio" />
					Select an individual IFU element offset by <input name="ifuOffset" size="5" value="0.0" type="text" /> arcsec from the center</td>
			</tr>
			<tr>
				<td><input value="radialIFU" name="analysisMethod" type="radio" />
				Select multiple IFU elements along a radius with offsets of <input name="ifuMinOffset" size="5" value="0.0" type="text" />  to
				<input name="ifuMaxOffset" size="5" value="1.0" type="text" /> arcsec </td>
			</tr>
			<tr>
				<td colspan="2" height="50" valign="bottom"><b>Output:</b> </td>
			</tr>
			<tr>
				<td colspan="2">For spectroscopy, <input value="AUTO" name="PlotLimits" checked="checked" type="radio" /> autoscale or <input value="USER" name="PlotLimits" type="radio" /> specify limits for plotted spectra (lower wavelength <input name="plotWavelengthL" size="6" value="2.10" type="text" /> micron and upper wavelength <input name="plotWavelengthU" size="6" value="2.20" type="text" /> micron) </td>

			</tr>
			<tr>
				<td colspan="3">
					<p align="right"> <!--<input src="https://www.gemini.edu/sciops/instruments/itc/calcButton.gif" align="absbottom" border="0" height="24" type="image" width="78" /> -->
						<input value="Calculate" type="submit" style="background-color: gold; padding: 3px 8px;">
					</p>
				</td>
			</tr>
		</tbody>
	</table>
	<div align="center">
	<center>
	<p>

	<input value="Calculate" type="submit" /> <img src="/spacer.gif" height="1" width="40" style="opacity:0.0"/><input value="Reset to defaults" type="reset" />
	</p>
	</center>
	</div>
</form>
</div>
</body>
</html><|MERGE_RESOLUTION|>--- conflicted
+++ resolved
@@ -383,11 +383,7 @@
 				up-looking port</td>
 			</tr>
 			<tr>
-<<<<<<< HEAD
-				<td colspan="4"><b>Wavefront sensor: </b><input value="PWFS" name="Type" type="radio" /> PWFS
-=======
 				<td colspan="4"> Wavefront sensor for tip-tilt compensation: <input value="PWFS" name="Type" type="radio" /> PWFS
->>>>>>> 5dad8252
 				<input value="AOWFS" name="Type" checked="checked" type="radio" />Altair</td>
 			</tr>
 			<tr>
