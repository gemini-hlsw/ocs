<html>

<head>
	<meta charset="UTF-8"/>
	<title>GSAOI ITC</title>
	<base target="content_frame">
	<link rel="stylesheet" type="text/css" href="itc_test.css" />
</head>

<body link="#0000FF" vlink="#8B0000" text="#000000" bgcolor="#ffffff">

<div class="content">

<form method="post" enctype="multipart/form-data" action="/itc/servlet/calc" target="resultsWindow">

	<!-- instrument definition -->
	<input name="Instrument" value="GSAOI" type="hidden">

	<!-- Spatial profile and brightness definitions follow-->
	<p>
	<span style="color: #ff0000"><b>Astronomical source definition</b></span> 
	</p>
	<table background="https://www.gemini.edu/sciops/instruments/itc/mez-green-bckgrnd.gif" border="0" cellpadding="6" cellspacing="0" height="101" width="100%">
		<tbody>
			<tr>
				<td colspan="3"><b>Spatial profile and brightness:</b> <i><span>(<a href="#" onclick="window.open('http://www.gemini.edu/?q=node/10257','mywindow','width=1000,height=700,toolbar=no,location=no,directories=no,sta tus=no,menubar=no,scrollbars=yes,copyhistory=no,resizable=no'); return false">more info</a>)</span></i><br />

				<i>Choose one of point, extended or user-defined source profile and the brightness in any
				filter/wavelength </i></td>
			</tr>
			<tr>
				<td><input name="Profile" value="POINT" checked="checked" type="radio" /></td>
				<td colspan="2"><b>Point source</b> (<a href="#" onclick="window.open('http://www.gemini.edu/?q=node/10257#spatial','mywindow','width=1000,height=700,toolbar=no,location=no,directories=no,sta tus=no,menubar=no,scrollbars=yes,copyhistory=no,resizable=no'); return false">nominal
				PSF</a>) with spatially integrated brightness <input name="psSourceNorm" size="8" value="20.0" type="text" />
                    <select name="psSourceUnits" size="1">
                        <option value="MAG">mag</option>
                        <option value="ABMAG">AB mag</option>
                        <option value="JY">Jy</option>
                        <option value="WATTS">W/m²/µm</option>
                        <option value="ERGS_WAVELENGTH">erg/s/cm²/Å</option>
                        <option value="ERGS_FREQUENCY">erg/s/cm²/Hz</option>
                    </select> (e.g. 19.3 mag or 2e-17 W/m²/µm)
                </td>

			</tr>
			<tr>
				<td valign="top"></td>
				<td colspan="2"><b>Extended source</b> havings ... (When this option is selected the image
				quality selection in section 3 of the ITC is disabled.) </td>
			</tr>
			<tr>
				<td> </td>

				<td><img src="/spacer.gif" height="1" width="40" border="0" style="opacity:0.0"/><input name="Profile" value="GAUSSIAN" type="radio" /></td>
				<td>Gaussian profile with full width half maximum (including seeing) of <input name="gaussFwhm" size="5" value="1.0" type="text" /> arcsec and spatially integrated brightness of <input name="gaussSourceNorm" size="8" value="1.0e-3" type="text" />
                    <select name="gaussSourceUnits" size="1">
                        <option value="MAG">mag</option>
                        <option value="ABMAG">AB mag</option>
                        <option value="JY">Jy</option>
                        <option value="WATTS">W/m²/µm</option>
                        <option value="ERGS_WAVELENGTH">erg/s/cm²/Å</option>
                        <option value="ERGS_FREQUENCY">erg/s/cm²/Hz</option>
                    </select> (e.g. 19.3 mag or 2e-17 W/m²/µm)
                </td>
			</tr>
			<tr>
				<td> </td>
				<td><img src="/spacer.gif" height="1" width="40" border="0" style="opacity:0.0"/><input name="Profile" value="UNIFORM" type="radio" /></td>
				<td>Uniform surface brightness <input name="usbSourceNorm" size="8" value="22.0" type="text" />
                    <select name="usbSourceUnits" size="1">
                        <option value="MAG_PSA">mag/arcsec²</option>
                        <option value="ABMAG_PSA">AB mag/arcsec²</option>
                        <option value="JY_PSA">Jy/arcsec²</option>
                        <option value="WATTS_PSA">W/m²/µm/arcsec²</option>
                        <option value="ERGS_WAVELENGTH_PSA">erg/s/cm²/Å/arcsec²</option>
                        <option value="ERGS_FREQUENCY_PSA">erg/s/cm²/Hz/arcsec²</option>
                    </select> (e.g. 21.6 mag/arcsec²)
                </td>

			</tr>
			<tr>
				<td colspan="3"><img src="/spacer.gif" height="40" width="1" border="0" style="opacity:0.0"/>with the above <b>brightness normalisation</b> applied in filter <select name="WavebandDefinition" size="1">

                    <option value="U">U (0.36µm)</option>
                    <option value="B">B (0.44µm)</option>
                    <option value="g">g' (0.48µm) </option>
                    <option value="V">V (0.55µm)</option>
                    <option value="r">r' (0.62µm) </option>
                    <option value="R">R (0.67µm)</option>
                    <option value="i">i' (0.77µm) </option>
                    <option value="I">I (0.87µm)</option>
                    <option value="z">z' (0.92µm) </option>
					<option value="Y">Y (1.02µm)</option>
					<option value="J">J (1.25µm)</option>
                    <option value="H">H (1.65µm)</option>
                    <option value="K" selected>K (2.2µm)</option>
                    <option value="L">L' (3.76µm)</option>
                    <option value="M">M' (4.77µm)</option>
                    <option value="N">N (10.5µm)</option>
                    <option value="Q">Q (20.1µm)</option>

				</select> band</td>

			</tr>
			<tr>
				<td colspan="3">
					<p align="right"> <!--<input src="https://www.gemini.edu/sciops/instruments/itc/calcButton.gif" align="absbottom" border="0" height="24" type="image" width="78" /> -->
						<input value="Calculate" type="submit" style="background-color: gold; padding: 3px 8px;">
					</p>
				</td>
			</tr>
			<tr>
				<td colspan="3">
				<hr />
				</td>
			</tr>

			<!-- Spectrum definition-->
			<tr>
				<td colspan="3"><b>Spectral distribution:</b> <i><span>(<a href="#" onclick="window.open('http://www.gemini.edu/?q=node/10257#spectral','mywindow','width=1000,height=700,toolbar=no,location=no,directories=no,sta tus=no,menubar=no,scrollbars=yes,copyhistory=no,resizable=no'); return false">more info</a>)</span></i><br />
				<i>Choose one SED, the redshift and extinction</i></td>
			</tr>
			<tr>

				<td><input value="LIBRARY_NON_STAR" name="Distribution" type="radio" /></td>
				<td colspan="2">Library spectrum of a non-stellar object <select name="nsSpectrumType" size="1">
				<option value="elliptical-galaxy">
				elliptical galaxy</option>
				<option value="spiral-galaxy" selected="selected">
				spiral galaxy (Sc)</option>
				<!--<option value="QSO">QSO</option>-->
                <option value="QSO">QSO (80-855nm)</option>
                <option value="QSO2">QSO (276-3520nm)</option>

                <option value="Orion-nebula">
				HII region (Orion)</option>
                <option value="Planetary-nebula">Planetary nebula (NGC7009: 100-1100nm)</option>
                <option value="Planetary-nebula2">Planetary nebula (IC5117: 480-2500nm)</option>

                </select></td>
			</tr>

			<tr>
				<td><input value="LIBRARY_STAR" name="Distribution" checked="checked" type="radio" /></td>
				<td colspan="2">Library spectrum of Stellar object <select name="stSpectrumType" size="1">
				<option value="O5V">
				O5V</option>
				<option value="O8III">
				O8III</option>

				<option value="B0V">
				B0V</option>
				<option value="B5-7V">
				B5-7V</option>
				<option value="B5III">
				B5III</option>
				<option value="B5I">

				B5I</option>
				<option value="A0V" selected="selected">
				A0V</option>
				<option value="A0III">
				A0III</option>
				<option value="A0I">
				A0I</option>

				<option value="A5V">
				A5V</option>
				<option value="A5III">
				A5III</option>
				<option value="F0V">
				F0V</option>
				<option value="F0III">

				F0III</option>
				<option value="F0I">
				F0I</option>
				<option value="F5V">
				F5V</option>
				<option value="F5V-w">
				F5V-w</option>

				<option value="F6V-r">
				F6V-r</option>
				<option value="F5III">
				F5III</option>
				<option value="F5I">
				F5I</option>
				<option value="G0V">

				G0V</option>
				<option value="G0V-w">
				G0V-w</option>
				<option value="G0V-r">
				G0V-r</option>
				<option value="G0III">
				G0III</option>

				<option value="G0I">
				G0I</option>
				<option value="G2V">
				G2V</option>
				<option value="G5V">
				G5V</option>
				<option value="G5V-w">

				G5V-w</option>
				<option value="G5V-r">
				G5V-r</option>
				<option value="G5III">
				G5III</option>
				<option value="G5III-w">
				G5III-w</option>

				<option value="G5III-r">
				G5III-r</option>
				<option value="G5I">
				G5I</option>
				<option value="K0V">
				K0V</option>
				<option value="K0V-r">

				K0V-r</option>
				<option value="K0III">
				K0III</option>
				<option value="K0III-w">
				K0III-w</option>
				<option value="K0III-r">
				K0III-r</option>

				<option value="K0-1II">
				K0-1II</option>
				<option value="K4V">
				K4V</option>
				<option value="K4III">
				K4III</option>
				<option value="K4III-w">

				K4III-w</option>
				<option value="K4III-r">
				K4III-r</option>
				<option value="K4I">
				K4I</option>
				<option value="M0V">
				M0V</option>

				<option value="M0III">
				M0III</option>
				<option value="M3V">
				M3V</option>
				<option value="M3III">
				M3III</option>
				<option value="M6V">

				M6V</option>
				<option value="M6III">
				M6III</option>
				<option value="M9III">
				M9III</option>
				</select></td>
			</tr>

			<tr>
				<td><input value="ELINE" name="Distribution" type="radio" /></td>
				<td colspan="2">Single emission line at wavelength <input name="lineWavelength" size="5" value="2.2" type="text" /> micron with line flux <input name="lineFlux" size="8" value="5.0e-19" type="text" /> <select name="lineFluxUnits" size="1">
				<option value="watts_flux">
				W/m²</option>
				<option value="ergs_flux">

				erg/s/cm²</option>
				</select> and line width <input name="lineWidth" size="7" value="100.0" type="text" /> km/s
				on a flat (in wavelength) continuum of flux density <input name="lineContinuum" size="8" value="1.0e-16" type="text" /> <select name="lineContinuumUnits" size="1">
				<option value="watts_fd_wavelength">
				W/m²/µm</option>
				<option value="ergs_fd_wavelength">

				erg/s/cm²/Å</option>
				</select></td>
			</tr>
			<tr>
				<td><input value="BBODY" name="Distribution" type="radio" /></td>
				<td colspan="2">Model black body spectrum with temperature <input name="BBTemp" size="6" value="10000" type="text" /> K </td>
			</tr>

			<tr>
				<td><input value="PLAW" name="Distribution" type="radio" /></td>
				<td colspan="2">Model power-law spectrum (S_lambda = lambda ^ <input name="powerIndex" size="5" value="-1.0" type="text" /> ) </td>
			</tr>
			<tr>
				<td><input value="USER_DEFINED" name="Distribution" type="radio" /></td>
				<td colspan="2">User-defined spectrum read from file (size &lt; 1MB) <input name="specUserDef" type="file" /></td>

			</tr>
			<tr>
				<td colspan="3">with the <b>spectrum mapped</b> to a redshift <input name="Recession" value="REDSHIFT" checked="checked" type="radio" /> z = <input name="z" size="5" value="0.0" type="text" /> or a radial velocity <input name="Recession" value="VELOCITY" type="radio" /> v
				= <input name="v" size="5" value="0.0" type="text" /> km/s</td>

			</tr>
			<tr>
				<td colspan="3">
					<p align="right"> <!--<input src="https://www.gemini.edu/sciops/instruments/itc/calcButton.gif" align="absbottom" border="0" height="24" type="image" width="78" /> -->
						<input value="Calculate" type="submit" style="background-color: gold; padding: 3px 8px;">
					</p>
				</td>
			</tr>
		</tbody>
	</table>
	<p>
	&nbsp;
	</p>
	<!-- Instrument definition-->

	<p>
	<span style="color: #ff0000"><b>Instrument (GSAOI), telescope, and GeMS configuration</b></span>
	</p>
	<table background="http://www.gemini.edu/sciops/instruments/itc/mez-green-bckgrnd.gif" border="0" cellpadding="6" cellspacing="0" width="100%">
		<tbody>
			<tr>
				<td colspan="4"><b>Instrument optical properties:</b> <i><span>(</span><a href="#" onclick="window.open('http://www.gemini.edu/?q=node/10270#optical','mywindow','width=1000,height=700,toolbar=no,location=no,directories=no,sta tus=no,menubar=no,scrollbars=yes,copyhistory=no,resizable=no'); return false"><span>more info</span></a><span>)</span></i></td>
			</tr>
			<tr>
                <td colspan="4">
                <table>
                    <tbody>
                    <tr>
                        <td>Camera:</td>
                        <td colspan="3"><select name="instrumentCamera" size="1">
                        <option value='0.02"/pix' selected="selected">
                        0.02"/pix </option>
                        </select></td>
                    </tr>
                    <tr>
                        <td>Filter:</td>
                            <td colspan="3"><select name="Filter" size="1">
                                <option value="Z">Z (1.015 µm)</option>
                                <option value="J">J (1.250 µm)</option>
                                <option value="H">H (1.650 µm)</option>
                                <option value="K_PRIME">K(prime) (2.120 µm)</option>
                                <option value="K_SHORT">K(short) (2.150 µm)</option>
                                <option value="K">K (2.200 µm)</option>
                                <option value="J_CONTINUUM">J-continuum(1.207 µm)</option>
                                <option value="H_CONTINUUM">H-continuum(1.570 µm)</option>
                                <option value="CH4_SHORT">CH4(short) (1.580 µm)</option>
                                <option value="CH4_LONG">CH4(long) (1.690 µm)</option>
                                <option value="K_CONTINUUM1">Ks-continuum (2.093 µm)</option>
                                <option value="K_CONTINUUM2">Kl-continuum (2.270 µm)</option>
                                <option value="HEI">HeI(1.083 µm)</option>
                                <option value="PA_GAMMA">Pa(gamma)(1.094 µm)</option>
                                <option value="PA_BETA">Pa(beta)(1.282 µm)</option>
                                <option value="FE_II">[FeII] (1.644 µm)</option>
                                <option value="H20_ICE">H2O ice (2.000 µm)</option>
                                <option value="HEI_2P2S">HeI (2p2s) (2.058 µm)</option>
                                <option value="H2_1_0_S_1">H2 1-0 S(1) (2.122 µm)</option>
                                <option value="BR_GAMMA">Br(gamma) (2.166 µm)</option>
                                <option value="H2_2_1_S_1">H2 2-1 S(1) (2.248 µm)</option>
                                <option value="CO">CO (2.360 µm)</OPTION>
                        </select></td>
                    </tr>
                    </tbody>
                </table>
                </td>
			</tr>
			<tr>
				<td colspan="4" height="50" valign="bottom"><b>Detector properties:</b> <i><span>(</span><a href="#" onclick="window.open('http://www.gemini.edu/?q=node/10270#detector','mywindow','width=1000,height=700,toolbar=no,location=no,directories=no,sta tus=no,menubar=no,scrollbars=yes,copyhistory=no,resizable=no'); return false"><span>more info</span></a><span>)</span></i></td>

			</tr>
            <tr>
                <td colspan="4" height="20">Read mode:  </td>

            </tr>
            <tr>
                <td colspan="4" align="right" height="21"><input value="BRIGHT" name="ReadMode" checked="checked" type="radio" />
                Bright Objects (Low Noise Read=2, readnoise=28e-) </td>
            </tr>
            <tr>
                <td colspan="4" align="right" height="21"><input value="FAINT" name="ReadMode" type="radio" />

                Faint Objects / Broad band imaging (Low Noise Read=8, readnoise=13e-) </td>
            </tr>
            <tr>
                <td colspan="4" align="right" height="21"><input value="VERY_FAINT" name="ReadMode" type="radio" />
                Very Faint Objects / Narrow Band imaging (Low Noise Read = 16, readnoise=10e-) </td>
            </tr>
            
            <tr>
				<td colspan="4">Dark current of 0.01 e-/s/pix  </td>
			</tr>
			<!-- Telescope definition-->
			<tr>
				<td colspan="4" height="50" valign="bottom"><b>Telescope configuration:</b> <i><span>(<a href="#" onclick="window.open('http://www.gemini.edu/?q=node/10271','mywindow','width=1000,height=700,toolbar=no,location=no,directories=no,sta tus=no,menubar=no,scrollbars=yes,copyhistory=no,resizable=no'); return false">more info</a>)</span></i></td>

			</tr>
			<tr>
				<td colspan="4" height="21">Mirror coating:
                    <input value="SILVER" name="Coating" checked="checked" type="radio" /> silver </td>
			</tr>
            <!-- According to Rodrigo Carrasco, there is no difference, default is always side-looking! -->
			<input type="hidden" value="SIDE_LOOKING" name="IssPort">
			<tr>
				<td colspan="4">Wavefront sensor:
                    <input value="OIWFS" name="Type" checked="checked" type="radio" />Canopus WFS + GSAOI ODGW</td>
			</tr>
            <!--tr>
                <td colspan="4">Average Strehl Ratio from OT/Mascot
                    <input name="avgStrehl" size="8" value="30" type="text" />%
                    in <select name="strehlBand" size="1"> band
                        <option value="J">J</option>
                        <option value="H">H</option>
                        <option value="K" selected="selected">K</option>
                       </select>
                </td>
<<<<<<< HEAD
            </tr-->


=======
            </tr>
>>>>>>> 5dad8252
			<tr>
				<td colspan="4">
					<p align="right"> <!--<input src="https://www.gemini.edu/sciops/instruments/itc/calcButton.gif" align="absbottom" border="0" height="24" type="image" width="78" /> -->
						<input value="Calculate" type="submit" style="background-color: gold; padding: 3px 8px;">
					</p>
				</td>
			</tr>
		</tbody>
	</table>
	<p>
	&nbsp;
	</p>

	<!-- Observing conditions definition-->
	<p>
	<span style="color: #ff0000"><b>Observing condition constraints</b></span>
	</p>
	<table background="http://www.gemini.edu/sciops/instruments/itc/mez-green-bckgrnd.gif" border="0" cellpadding="6" cellspacing="0" width="100%">
		<tbody>
			<tr>
				<td colspan="6">Note: you should read the <a href="#" onclick="window.open('http://www.gemini.edu/?q=node/10272','mywindow','width=1000,height=700,toolbar=no,location=no,directories=no,sta tus=no,menubar=no,scrollbars=yes,copyhistory=no,resizable=no'); return false">explanatory
				notes</a> for the meaning of the percentiles and to ensure that your selected conditions
				are appropriate for the observing wavelength. Further details are
				available on the <a href="#" onclick="window.open('http://www.gemini.edu/sciops/ObsProcess/obsConstraints/obsConstraintsIndex.html','mywindow','width=1000,height=700,toolbar=no,location=no,directories=no,sta tus=no,menubar=no,scrollbars=yes,copyhistory=no,resizable=no'); return false">observing
				condition constraints</a> pages. </td>
			</tr>
            <tr>
                <td colspan="6"><font color="red">Be sure to update the Average Strehl Ratio when changing the IQ.</font> </td>
            </tr>

            <tr>
                <td><b>Image quality:</b></td>
                <td><input name="ImageQuality" value="PERCENT_20" type="radio" /> 20%/Best</td>
                <td><input name="ImageQuality" value="PERCENT_70" type="radio" checked /> 70%/Good</td>
                <td><input name="ImageQuality" value="PERCENT_85" type="radio" /> 85%/Poor</td>
                <td><input name="ImageQuality" value="ANY" type="radio" /> Any</td>
            </tr>
            <tr>
                <td><b>Sky transparency (cloud cover):</b></td>
                <td><input name="CloudCover" value="PERCENT_50" type="radio" checked /> 50%/Clear</td>
                <td><input name="CloudCover" value="PERCENT_70" type="radio" /> 70%/Cirrus</td>
                <td><input name="CloudCover" value="PERCENT_80" type="radio" /> 80%/Cloudy</td>
                <td><input name="CloudCover" value="ANY" type="radio" /> Any</td>
            </tr>
            <tr>
                <td><b>Sky transparency (water vapour):</b></td>
                <td><input name="WaterVapor" value="PERCENT_20" type="radio" /> 20%/Low</td>
                <td><input name="WaterVapor" value="PERCENT_50" type="radio" /> 50%/Median</td>
                <td><input name="WaterVapor" value="PERCENT_80" type="radio" /> 80%/High</td>
                <td><input name="WaterVapor" value="ANY" type="radio" checked /> Any</td>
            </tr>
            <tr>
                <td><b>Sky background:</b></td>
                <td><input name="SkyBackground" value="PERCENT_20" type="radio" /> 20%/Darkest</td>
                <td><input name="SkyBackground" value="PERCENT_50" type="radio" /> 50%/Dark</td>
                <td><input name="SkyBackground" value="PERCENT_80" type="radio" /> 80%/Grey</td>
                <td><input name="SkyBackground" value="ANY" type="radio" checked /> Any/Bright</td>
            </tr>
            <tr>
                <td><b>Typical air mass during observation:</b></td>
                <td><input name="Airmass" value="1.2" type="radio" /> &lt;1.2</td>
                <td><input name="Airmass" value="1.5" type="radio" checked /> 1.5</td>
                <td><input name="Airmass" value="2.0" type="radio" /> 2.0</td>
            </tr>

			<tr>
				<td colspan="6">
					<p align="right"> <!--<input src="https://www.gemini.edu/sciops/instruments/itc/calcButton.gif" align="absbottom" border="0" height="24" type="image" width="78" /> -->
						<input value="Calculate" type="submit" style="background-color: gold; padding: 3px 8px;">
					</p>
				</td>
			</tr>
		</tbody>
	</table>
	<p>

	&nbsp;
	</p>
	<!-- Observation method and output control-->
	<p>
	<span style="color: #ff0000"><b>Details of observation</b></span>
	</p>
	<table background="http://www.gemini.edu/sciops/instruments/itc/mez-green-bckgrnd.gif" border="0" cellpadding="6" cellspacing="0" height="70" width="100%">
		<tbody>

			<tr>
				<td colspan="2" height="50" valign="bottom"><b>Calculation method:</b> <i><span>(<a href="#" onclick="window.open('http://www.gemini.edu/?q=node/10256','mywindow','width=1000,height=700,toolbar=no,location=no,directories=no,sta tus=no,menubar=no,scrollbars=yes,copyhistory=no,resizable=no'); return false">more info</a>)</span></i><br />
				<i>Imaging calculation method (Spectroscopy not available here) </i></td>
			</tr>
			<tr>
				<td><input value="s2n" name="calcMethod" checked="checked" type="radio" /></td>
				<td>Total S/N ratio resulting from <input name="numExpA" size="5" value="30" type="text" />
				exposures each having an exposure time of <input name="expTimeA" size="5" value="120" type="text" />
                    secs and with a fraction <input name="fracOnSourceA" size="4" value="1.0" type="text" />
                    of exposures that observe the source </td>

			</tr>
			<tr>
				<td><input value="intTime" name="calcMethod" type="radio" /></td>
				<td>Total integration time to achieve a S/N ratio of <input name="sigmaC" size="3" value="5" type="text" /> using an exposure time for each exposure of <input name="expTimeC" size="5" value="120" type="text" /> secs and with a fraction <input name="fracOnSourceC" size="4" value="1.0" type="text" /> of exposures that observe the source </td>

			</tr>
			<!-- analysis methods-->
			<input value="1" name="autoSkyAper" type="hidden" />
			<input value="1" name="userSkyAper" type="hidden" />
			<tr>
				<td colspan="2" height="50" valign="bottom"><b>Analysis method:</b> <i><span>(</span><a href="#" onclick="window.open('http://www.gemini.edu/?q=node/10256#analysis','mywindow','width=1000,height=700,toolbar=no,location=no,directories=no,sta tus=no,menubar=no,scrollbars=yes,copyhistory=no,resizable=no'); return false"><span>more info</span></a><span>)</span></i></td>

			</tr>
			<tr>
				<td><input value="autoAper" name="analysisMethod" checked="checked" type="radio" /></td>
				<td>Photometry in software aperture that gives 'optimum' S/N ratio </td>
			</tr>
			<tr>
				<td><input value="userAper" name="analysisMethod" type="radio" /></td>
				<td>Photometry in sofware aperture of diameter <input name="userAperDiam" size="4" value="2" type="text" /> arcsec </td>

			</tr>
			<tr>
				<td colspan="2">
					<p align="right"> <!--<input src="https://www.gemini.edu/sciops/instruments/itc/calcButton.gif" align="absbottom" border="0" height="24" type="image" width="78" /> -->
						<input value="Calculate" type="submit" style="background-color: gold; padding: 3px 8px;">
					</p>
				</td>
			</tr>
		</tbody>
	</table>
	<div align="center">
	<center>
	<p>

	<input value="Calculate" type="submit" /> <img src="/spacer.gif" height="1" width="40" style="opacity:0.0"/><input value="Reset to defaults" type="reset" />
	</p>
	</center>
	</div>
</form>
</div>
</body>
</html><|MERGE_RESOLUTION|>--- conflicted
+++ resolved
@@ -23,7 +23,7 @@
 	<table background="https://www.gemini.edu/sciops/instruments/itc/mez-green-bckgrnd.gif" border="0" cellpadding="6" cellspacing="0" height="101" width="100%">
 		<tbody>
 			<tr>
-				<td colspan="3"><b>Spatial profile and brightness:</b> <i><span>(<a href="#" onclick="window.open('http://www.gemini.edu/?q=node/10257','mywindow','width=1000,height=700,toolbar=no,location=no,directories=no,sta tus=no,menubar=no,scrollbars=yes,copyhistory=no,resizable=no'); return false">more info</a>)</span></i><br />
+				<td colspan="3"><b>Spatial profile and brightness:</b><i><span>(<a href="#" onclick="window.open('http://www.gemini.edu/?q=node/10257','mywindow','width=1000,height=700,toolbar=no,location=no,directories=no,sta tus=no,menubar=no,scrollbars=yes,copyhistory=no,resizable=no'); return false">more info</a>)</span></i><br />
 
 				<i>Choose one of point, extended or user-defined source profile and the brightness in any
 				filter/wavelength </i></td>
@@ -409,13 +409,9 @@
                         <option value="K" selected="selected">K</option>
                        </select>
                 </td>
-<<<<<<< HEAD
             </tr-->
 
 
-=======
-            </tr>
->>>>>>> 5dad8252
 			<tr>
 				<td colspan="4">
 					<p align="right"> <!--<input src="https://www.gemini.edu/sciops/instruments/itc/calcButton.gif" align="absbottom" border="0" height="24" type="image" width="78" /> -->
