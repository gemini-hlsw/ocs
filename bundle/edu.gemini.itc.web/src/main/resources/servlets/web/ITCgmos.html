--- conflicted
+++ resolved
@@ -319,7 +319,6 @@
 			<tr>
 				<td colspan="2"><b>Instrument optical properties:</b> <i><span>(</span><a href="#" onclick="window.open('http://www.gemini.edu/?q=node/10273#optical','mywindow','width=1000,height=700,toolbar=no,location=no,directories=no,sta tus=no,menubar=no,scrollbars=yes,copyhistory=no,resizable=no');return false"><span>more info</span></a><span>)</span></i></td>
 			</tr>
-
 			<tr>
 				<td >Grating:
 				<select name="instrumentDisperser" size="1">
@@ -343,7 +342,6 @@
 				<td >Spectrum central wavelength:
 				<input name="instrumentCentralWavelength" size="5" value=" " type="text" /> nm</td>
 			</tr>
-
 			<tr>
 				<td>Filter:
 					<select name="instrumentFilter" size="1">
@@ -452,12 +450,8 @@
 				side-looking (3 reflections) </td>
 			</tr>
 			<tr>
-<<<<<<< HEAD
-				<!--td colspan="4">Wavefront sensor for tip-tilt compensation: <input value="PWFS" name="Type" type="radio" /> PWFS  <input value="OIWFS" name="Type" checked="checked" type="radio" /> OIWFS </td-->
-=======
 				<td colspan="2">Wavefront sensor for tip-tilt compensation:
 					<input value="OIWFS" name="Type" checked="checked" type="radio" /> OIWFS / PWFS </td>
->>>>>>> 5dad8252
 			</tr>
 			<tr>
 				<td colspan="2">
@@ -467,7 +461,6 @@
 				</p>
 				</td>
 			</tr>
-
 
 		</tbody>
 	</table>
