--- conflicted
+++ resolved
@@ -13,13 +13,8 @@
     .addNarrow[ISPSeqComponent](ITERATOR_CALUNIT, ITERATOR_REPEAT)
 
   def initialTypesForInstrument(ct: SPComponentType): Types = ct match {
-<<<<<<< HEAD
-    case INSTRUMENT_GHOST => genericTypes - OBSERVER_DARK
-    case _                => genericTypes - OBSERVER_GHOST_DARK
-=======
     case INSTRUMENT_GHOST => genericTypes - OBSERVER_DARK - OBSERVER_GEMFLAT
     case _                => genericTypes - OBSERVER_GHOST_DARK - OBSERVER_GHOST_GEMFLAT
->>>>>>> 0a95a551
   }
 
   // Almost all instruments have their own iterator type
